os:
  - linux
  - osx
sudo: false
before_install:
  - export BUNDLE_GEMFILE=$PWD/Gemfile
  - export TRAVIS_RUBY_VERSION="$(ruby -e 'puts RUBY_VERSION')-travis"
  - script/bootstrap
  - export PATH=~/bin:"$PATH"
language: go
go:
<<<<<<< HEAD
  - 1.4.2
=======
  - 1.5.1
>>>>>>> 50501172
script: script/test
install: script/cached-bundle install --without development --deployment --jobs=3 --retry=3
after_success: script/publish-release
notifications:
  email: false
env:
  global:
    - AMAZON_S3_BUCKET=ci-cache
    - AMAZON_ACCESS_KEY_ID=AKIAJQCVTDEWQHRPBPGQ
    - secure: "XAZv5xyNjWt7F9hG0MZhDANVJ5h/ajEZvfJOEIZRQlE3X5x6oVgI8blLh/MmlRSF0kIyLckcn6t2ccjSOvwN2hca5bwZSjIqoKbJyNe2cmkxfi2432vEOu3Ve6PT5hZWX4R5RgT+xWyMjIJcdF3gUMP7ErXl64aEncBzeW6OoXM="
    - secure: "eroPaeI0ohBaUjuc/y22VgyN+GDHeWXPIMAZTvSkNZfwL+Oxy861aeawi0zQeduEYon3fSfMBbOxJbrA+6IMU0W+DlR7TTBJ9dbGmeTFCu6ypJRJJtaE5/Kn9PwKjyG6XiPR/YR6818Jiv6yVCLQspjFbhCuKeFoHcu7RAmazKE="<|MERGE_RESOLUTION|>--- conflicted
+++ resolved
@@ -9,11 +9,7 @@
   - export PATH=~/bin:"$PATH"
 language: go
 go:
-<<<<<<< HEAD
-  - 1.4.2
-=======
   - 1.5.1
->>>>>>> 50501172
 script: script/test
 install: script/cached-bundle install --without development --deployment --jobs=3 --retry=3
 after_success: script/publish-release
