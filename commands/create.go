--- conflicted
+++ resolved
@@ -20,20 +20,12 @@
 	-p, --private
 		Create a private repository.
 
-<<<<<<< HEAD
-	-d, --description=<DESCRIPTION>
+	-d, --description <DESCRIPTION>
 		A short description of the GitHub repository.
 
-	-h, --homepage=<HOMEPAGE>
+	-h, --homepage <HOMEPAGE>
 		A URL with more information about the repository. Use this, for example, if
 		your project has an external website.
-=======
-	-d, --description <DESCRIPTION>
-		Use this text as the description of the GitHub repository.
-
-	-h, --homepage <HOMEPAGE>
-		Use this text as the URL of the GitHub repository.
->>>>>>> f5df7cab
 
 	-o, --browse
 		Open the new repository in a web browser.
