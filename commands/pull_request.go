package commands

import (
	"fmt"
	"github.com/jingweno/gh/git"
	"github.com/jingweno/gh/github"
	"github.com/jingweno/gh/utils"
	"reflect"
	"regexp"
	"strings"
)

var cmdPullRequest = &Command{
	Run:   pullRequest,
	Usage: "pull-request [-f] [-m <MESSAGE>|-F <FILE>|-i <ISSUE>|<ISSUE-URL>] [-b <BASE>] [-h <HEAD>] ",
	Short: "Open a pull request on GitHub",
	Long: `Opens a pull request on GitHub for the project that the "origin" remote
points to. The default head of the pull request is the current branch.
Both base and head of the pull request can be explicitly given in one of
the following formats: "branch", "owner:branch", "owner/repo:branch".
This command will abort operation if it detects that the current topic
branch has local commits that are not yet pushed to its upstream branch
on the remote. To skip this check, use "-f".

Without <MESSAGE> or <FILE>, a text editor will open in which title and body
of the pull request can be entered in the same manner as git commit message.
Pull request message can also be passed via stdin with "-F -".

If instead of normal <TITLE> an issue number is given with "-i", the pull
request will be attached to an existing GitHub issue. Alternatively, instead
of title you can paste a full URL to an issue on GitHub.
`,
}

var (
	flagPullRequestBase,
	flagPullRequestHead,
	flagPullRequestIssue,
	flagPullRequestMessage,
	flagPullRequestFile string
	flagPullRequestForce bool
)

func init() {
	cmdPullRequest.Flag.StringVar(&flagPullRequestBase, "b", "", "BASE")
	cmdPullRequest.Flag.StringVar(&flagPullRequestHead, "h", "", "HEAD")
	cmdPullRequest.Flag.StringVar(&flagPullRequestIssue, "i", "", "ISSUE")
	cmdPullRequest.Flag.StringVar(&flagPullRequestMessage, "m", "", "MESSAGE")
	cmdPullRequest.Flag.BoolVar(&flagPullRequestForce, "f", false, "FORCE")
	cmdPullRequest.Flag.StringVar(&flagPullRequestFile, "F", "", "FILE")
	cmdPullRequest.Flag.StringVar(&flagPullRequestFile, "file", "", "FILE")
}

/*
  # while on a topic branch called "feature":
  $ gh pull-request
  [ opens text editor to edit title & body for the request ]
  [ opened pull request on GitHub for "YOUR_USER:feature" ]

  # explicit pull base & head:
  $ gh pull-request -b jingweno:master -h jingweno:feature

  $ gh pull-request -m "title\n\nbody"
  [ create pull request with title & body  ]

  $ gh pull-request -i 123
  [ attached pull request to issue #123 ]

  $ gh pull-request https://github.com/jingweno/gh/pull/123
  [ attached pull request to issue #123 ]

  $ gh pull-request -F FILE
  [ create pull request with title & body from FILE ]
*/
func pullRequest(cmd *Command, args *Args) {
	localRepo := github.LocalRepo()

	currentBranch, err := localRepo.CurrentBranch()
	utils.Check(err)

	baseProject, err := localRepo.MainProject()
	utils.Check(err)

	client := github.NewClient(baseProject.Host)

	trackedBranch, headProject, err := localRepo.RemoteBranchAndProject(client.Credentials.User)
	utils.Check(err)

	var (
		base, head string
		force      bool
	)

	force = flagPullRequestForce

	if flagPullRequestBase != "" {
		baseProject, base = parsePullRequestProject(baseProject, flagPullRequestBase)
	}

	if flagPullRequestHead != "" {
		headProject, head = parsePullRequestProject(headProject, flagPullRequestHead)
	}

	if args.ParamsSize() == 1 {
		arg := args.RemoveParam(0)
		flagPullRequestIssue = parsePullRequestIssueNumber(arg)
	}

	if base == "" {
		masterBranch := localRepo.MasterBranch()
		base = masterBranch.ShortName()
	}

	if head == "" {
		if !trackedBranch.IsRemote() {
			// the current branch tracking another branch
			// pretend there's no upstream at all
			trackedBranch = nil
		} else {
			if reflect.DeepEqual(baseProject, headProject) && base == trackedBranch.ShortName() {
				e := fmt.Errorf(`Aborted: head branch is the same as base ("%s")`, base)
				e = fmt.Errorf("%s\n(use `-h <branch>` to specify an explicit pull request head)", e)
				utils.Check(e)
			}
		}

		if trackedBranch == nil {
			head = currentBranch.ShortName()
		} else {
			head = trackedBranch.ShortName()
		}
	}

<<<<<<< HEAD
	var title, body string

	if flagPullRequestMessage != "" {
		title, body = readMsg(flagPullRequestMessage)
	}

	if flagPullRequestFile != "" {
		var (
			content []byte
			err     error
		)
		if flagPullRequestFile == "-" {
			content, err = ioutil.ReadAll(os.Stdin)
		} else {
			content, err = ioutil.ReadFile(flagPullRequestFile)
		}
		utils.Check(err)
		title, body = readMsg(string(content))
	}
=======
	client := github.NewClient(baseProject.Host)

	// when no tracking, assume remote branch is published under active user's fork
	if trackedBranch == nil && !explicitOwner && client.Credentials.User != headProject.Owner {
		// disable this on gh
		//headProject = github.NewProject("", headProject.Name, headProject.Host)
	}

	title, body, err := github.GetTitleAndBodyFromFlags(flagPullRequestMessage, flagPullRequestFile)
	utils.Check(err)
>>>>>>> 671eb104

	fullBase := fmt.Sprintf("%s:%s", baseProject.Owner, base)
	fullHead := fmt.Sprintf("%s:%s", headProject.Owner, head)

	if !force && trackedBranch != nil {
		remoteCommits, _ := git.RefList(trackedBranch.LongName(), "")
		if len(remoteCommits) > 0 {
			err = fmt.Errorf("Aborted: %d commits are not yet pushed to %s", len(remoteCommits), trackedBranch.LongName())
			err = fmt.Errorf("%s\n(use `-f` to force submit a pull request anyway)", err)
			utils.Check(err)
		}
	}

	if title == "" && flagPullRequestIssue == "" {
		commits, _ := git.RefList(base, head)
		title, body, err = writePullRequestTitleAndBody(base, head, fullBase, fullHead, commits)
		utils.Check(err)
	}

	if title == "" && flagPullRequestIssue == "" {
		utils.Check(fmt.Errorf("Aborting due to empty pull request title"))
	}

	var pullRequestURL string
	if args.Noop {
		args.Before(fmt.Sprintf("Would request a pull request to %s from %s", fullBase, fullHead), "")
		pullRequestURL = "PULL_REQUEST_URL"
	} else {
		if title != "" {
			pr, err := client.CreatePullRequest(baseProject, base, fullHead, title, body)
			utils.Check(err)
			pullRequestURL = pr.HTMLURL
		}

		if flagPullRequestIssue != "" {
			pr, err := client.CreatePullRequestForIssue(baseProject, base, fullHead, flagPullRequestIssue)
			utils.Check(err)
			pullRequestURL = pr.HTMLURL
		}
	}

	args.Replace("echo", "", pullRequestURL)
	if flagPullRequestIssue != "" {
		args.After("echo", "Warning: Issue to pull request conversion is deprecated and might not work in the future.")
	}
}

func writePullRequestTitleAndBody(base, head, fullBase, fullHead string, commits []string) (title, body string, err error) {
	message, err := pullRequestChangesMessage(base, head, fullBase, fullHead, commits)
	utils.Check(err)

	return github.GetTitleAndBodyFromEditor("PULLREQ", message)
}

func pullRequestChangesMessage(base, head, fullBase, fullHead string, commits []string) (string, error) {
	var defaultMsg, commitSummary string
	if len(commits) == 1 {
		msg, err := git.Show(commits[0])
		if err != nil {
			return "", err
		}
		defaultMsg = fmt.Sprintf("%s\n", msg)
	} else if len(commits) > 1 {
		commitLogs, err := git.Log(base, head)
		if err != nil {
			return "", err
		}

		if len(commitLogs) > 0 {
			startRegexp := regexp.MustCompilePOSIX("^")
			endRegexp := regexp.MustCompilePOSIX(" +$")

			commitLogs = strings.TrimSpace(commitLogs)
			commitLogs = startRegexp.ReplaceAllString(commitLogs, "# ")
			commitLogs = endRegexp.ReplaceAllString(commitLogs, "")
			commitSummary = `
#
# Changes:
#
%s`
			commitSummary = fmt.Sprintf(commitSummary, commitLogs)
		}
	}

	message := `%s
# Requesting a pull to %s from %s
#
# Write a message for this pull request. The first block
# of the text is the title and the rest is description.%s
`
	message = fmt.Sprintf(message, defaultMsg, fullBase, fullHead, commitSummary)

	return message, nil
}

func parsePullRequestProject(context *github.Project, s string) (p *github.Project, ref string) {
	p = context
	ref = s

	if strings.Contains(s, ":") {
		split := strings.SplitN(s, ":", 2)
		ref = split[1]
		var name string
		if !strings.Contains(split[0], "/") {
			name = context.Name
		}
		p = github.NewProject(split[0], name, context.Host)
	}

	return
}

func parsePullRequestIssueNumber(url string) string {
	u, e := github.ParseURL(url)
	if e != nil {
		return ""
	}

	r := regexp.MustCompile(`^issues\/(\d+)`)
	p := u.ProjectPath()
	if r.MatchString(p) {
		return r.FindStringSubmatch(p)[1]
	}

	return ""
}<|MERGE_RESOLUTION|>--- conflicted
+++ resolved
@@ -131,38 +131,8 @@
 		}
 	}
 
-<<<<<<< HEAD
-	var title, body string
-
-	if flagPullRequestMessage != "" {
-		title, body = readMsg(flagPullRequestMessage)
-	}
-
-	if flagPullRequestFile != "" {
-		var (
-			content []byte
-			err     error
-		)
-		if flagPullRequestFile == "-" {
-			content, err = ioutil.ReadAll(os.Stdin)
-		} else {
-			content, err = ioutil.ReadFile(flagPullRequestFile)
-		}
-		utils.Check(err)
-		title, body = readMsg(string(content))
-	}
-=======
-	client := github.NewClient(baseProject.Host)
-
-	// when no tracking, assume remote branch is published under active user's fork
-	if trackedBranch == nil && !explicitOwner && client.Credentials.User != headProject.Owner {
-		// disable this on gh
-		//headProject = github.NewProject("", headProject.Name, headProject.Host)
-	}
-
 	title, body, err := github.GetTitleAndBodyFromFlags(flagPullRequestMessage, flagPullRequestFile)
 	utils.Check(err)
->>>>>>> 671eb104
 
 	fullBase := fmt.Sprintf("%s:%s", baseProject.Owner, base)
 	fullHead := fmt.Sprintf("%s:%s", headProject.Owner, head)
